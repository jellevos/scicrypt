--- conflicted
+++ resolved
@@ -13,12 +13,8 @@
 bench = false  # Disable default bench (we use criterion)
 
 [dependencies]
-<<<<<<< HEAD
-scicrypt-traits = { version = "0.6.1", path = "../scicrypt-traits" }
-scicrypt-bigint = { version = "0.6.1", path = "../scicrypt-bigint" }
-=======
 scicrypt-traits = { version = "0.6.2", path = "../scicrypt-traits" }
->>>>>>> 678f2f6b
+scicrypt-bigint = { version = "0.6.2", path = "../scicrypt-bigint" }
 rug = { version = "1.13", default-features = false, features = ["integer", "rand"]}
 rand_core = "0.6"
 
