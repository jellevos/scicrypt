--- conflicted
+++ resolved
@@ -13,22 +13,14 @@
 bench = false  # Disable default bench (we use criterion)
 
 [dependencies]
-<<<<<<< HEAD
-scicrypt-traits = { version = "0.6.0", path = "../scicrypt-traits" }
-scicrypt-numbertheory = { version = "0.6.0", path = "../scicrypt-numbertheory" }
-scicrypt-bigint = { version = "0.6.0", path = "../scicrypt-bigint" }
-curve25519-dalek = "4.0.0-pre.2"
-rand_core = "0.6"
-rug = { version = "1.13", default-features = false, features = ["integer", "rand", "serde"]}
-=======
 scicrypt-traits = { version = "0.6.1", path = "../scicrypt-traits" }
 scicrypt-numbertheory = { version = "0.6.1", path = "../scicrypt-numbertheory" }
+scicrypt-bigint = { version = "0.6.1", path = "../scicrypt-bigint" }
 curve25519-dalek = { package = "curve25519-dalek", version = "4.0.0-pre.2", features = ["serde"] }
 rug = { version = "1.13", default-features = false, features = ["integer", "rand", "serde"]}
 rand_core = "0.6"
 serde = { version = "1.0", features = ["derive"] }
 bincode = "1.3.3"
->>>>>>> e4a0bfbf
 
 [dev-dependencies]
 criterion = "0.3.3"
